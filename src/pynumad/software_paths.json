--- conflicted
+++ resolved
@@ -1,18 +1,6 @@
-<<<<<<< HEAD
 {
     "numad": "",
     "ansys": "",
     "cubit": "blahd",
     "cubit_enhancements": ""
-=======
-{"numad_path" : "",
-"ansys_path" : "",
-"cubit" : "",
-"cubitEnhancements" : "",
-"openFast" : "",
-"crunchPath" : "",
-"turbsimPath" :"",
-"iecwindPath" :"",
-"mbcPath" :""
->>>>>>> a724ea87
 }